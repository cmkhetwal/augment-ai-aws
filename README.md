--- conflicted
+++ resolved
@@ -17,8 +17,33 @@
 ```bash
 # Build and deploy
 ./build-images.sh
-<<<<<<< HEAD
-=======
+
+# Start the application
+sudo docker-compose up -d
+
+# Check status
+sudo docker-compose ps
+```
+
+#### Access the Application
+- **Dashboard**: http://localhost:3000
+- **API**: http://localhost:3001
+- **MongoDB**: localhost:27017
+
+#### Container Management
+```bash
+# View logs
+sudo docker-compose logs -f
+
+# Stop the application
+sudo docker-compose down
+
+# Restart services
+sudo docker-compose restart
+
+# Update and rebuild
+sudo docker-compose down
+./build-images.sh
 sudo docker-compose up -d
 ```
 
@@ -200,7 +225,6 @@
 ```bash
 # For production deployment with Docker Swarm
 chmod +x deploy-stack.sh
->>>>>>> a59c7eed
 ./deploy-stack.sh
 ```
 
